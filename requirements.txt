--- conflicted
+++ resolved
@@ -1,15 +1,10 @@
 fastapi~=0.115
 uvicorn[standard]~=0.30
 google-cloud-aiplatform~=1.66
-<<<<<<< HEAD
-# Additional dependencies for Chainlit UI
-# chainlit for chat interface and httpx for async HTTP calls
-=======
 
 
 # Additional dependencies for the Chainlit chat UI.  Chainlit provides a
 # minimal chat interface similar to ChatGPT that can call our existing
 # FastAPI backend.  It depends on httpx for asynchronous HTTP calls.
->>>>>>> ca86dd6a
 chainlit>=0.7
 httpx>=0.27