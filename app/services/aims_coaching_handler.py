"""
AIMS coaching path handler.

This service handles the full coaching flow:
1. Load AIMS mapping and evaluate deterministic classification
2. Perform LLM-based classification with fallbacks
3. Apply vaccine relevance gating 
4. Update AIMS state and metrics
5. Generate patient reply with safety checks
6. Handle end-game detection and coach posts

Behavior-preserving extraction from the massive coaching section in app.main.chat().
"""
from __future__ import annotations

import json
import time
import asyncio
import uuid
import os
from typing import Any, Dict

from fastapi import Request

from app.models import ChatRequest
from app.services.chat_context import ChatContext
from app.services.coach_post import VaccineRelevanceGate, AimsPostProcessor, EndGameDetector
from app.services.coach_safety import detect_advice_patterns
from app.services.conversation_service import (
    maybe_add_parent_concern as svc_maybe_add_parent_concern,
    mark_mirrored_multi as svc_mark_mirrored_multi, 
    mark_secured_by_topic as svc_mark_secured_by_topic,
    concern_topic as svc_concern_topic,
)
from app.services.prompt_builders import AimsPromptBuilder
from app.services.security_guard import JailbreakGuard
from app.services.vertex_helpers import vertex_call_with_fallback_text, vertex_call_with_fallback_json
from app.prompts.aims import build_patient_reply_prompt
from app.telemetry.events import log_event as telemetry_log_event, truncate_for_log as telemetry_truncate
from app.vertex import VertexClient
from app.json_schemas import REPLY_SCHEMA, CLASSIFY_SCHEMA, ENDGAME_DETECT_SCHEMA, validate_json


class AimsCoachingHandler:
    """Handles the full AIMS coaching flow."""
    
    # Topical cues for concern tracking (behavior-preserving constants)
    _TOPICAL_CUES = {
        "autism": ["autism", "asd"],
        "immune_load": ["too many", "too soon", "immune", "immune system", "overload", 
                       "immune overload", "immune system load", "viral load"],
        "side_effects": ["side effect", "adverse event", "vaers", "reaction", 
                        "fever", "swelling", "redness"],
        "ingredients": ["thimerosal", "aluminum", "adjuvant", "preservative", "ingredient"],
        "schedule_timing": ["schedule", "spacing", "delay", "alternative schedule", "wait"],
        "effectiveness": ["effective", "efficacy", "works", "breakthrough"],
        "trust": ["data", "study", "studies", "pharma", "big pharma", "trust"],
    }
    
    def __init__(
        self,
        *,
        memory_store: Any,
        vertex_config: dict[str, Any],
        memory_config: dict[str, Any],
        logger: Any,
    ):
        self.memory_store = memory_store
        self.vertex_config = vertex_config
        self.memory_config = memory_config
        self.logger = logger
        
        # Extract frequently used config
        self.project_id = vertex_config["project_id"]
        self.region = vertex_config["region"] 
        self.vertex_location = vertex_config["vertex_location"]
        self.model_id = vertex_config["model_id"]
        self.model_fallbacks = vertex_config["model_fallbacks"]
        self.temperature = vertex_config["temperature"]
        self.max_tokens = vertex_config["max_tokens"]
        
        # Per-call tuning (env-configurable) for latency/cost-sensitive JSON tasks
        self.classify_temperature = float(os.getenv("AIMS_CLASSIFY_TEMPERATURE", "0.1"))
        self.classify_max_tokens = int(os.getenv("AIMS_CLASSIFY_MAX_TOKENS", "256"))
        self.endgame_temperature = float(os.getenv("AIMS_ENDGAME_TEMPERATURE", "0.1"))
        self.endgame_max_tokens = int(os.getenv("AIMS_ENDGAME_MAX_TOKENS", "192"))
        self.classify_budget_s = float(os.getenv("AIMS_CLASSIFY_BUDGET_S", "3.0"))
<<<<<<< HEAD

=======
        
>>>>>>> 703f7bf4
        # Allow tests to monkeypatch the client via app.main.VertexClient
        self.client_cls = vertex_config.get("client_cls", None) or VertexClient
        
        self.memory_enabled = memory_config["enabled"]
        self.memory_max_turns = memory_config["max_turns"]
        
        # Initialize helper services
        self.jailbreak_guard = JailbreakGuard()
    
    async def handle(
        self, req: Request, body: ChatRequest, ctx: ChatContext
    ) -> Dict[str, Any]:
        """Handle the full AIMS coaching flow."""
        started = time.time()

        # Helper to get request id for correlation
        def _req_id() -> str:
            try:
                return (
                    req.headers.get("x-cloud-trace-context")
                    or req.headers.get("x-request-id")
                    or str(uuid.uuid4())
                )
            except Exception:
                return str(uuid.uuid4())

        request_id = _req_id()

        # Load AIMS mapping (cached at app level)
        mapping = await self._load_aims_mapping()
        
        # Step 1: Deterministic classification/scoring
        cls_payload = self._get_deterministic_classification(
            ctx.parent_last, body.message, mapping
        )
        
        # Step 2 & 5 in parallel: Enhanced LLM classification and patient reply generation
        # Emit begin markers and start both tasks concurrently, then await both.
        cls_start = time.time()
        reply_start = time.time()
        telemetry_log_event(
            self.logger,
            "aims_classify_begin",
            sessionId=ctx.session_id,
            requestId=request_id,
            modelId=self.model_id,
        )
        telemetry_log_event(
            self.logger,
            "aims_reply_begin",
            sessionId=ctx.session_id,
            requestId=request_id,
            modelId=self.model_id,
        )

        task_cls = asyncio.create_task(
            self._enhance_with_llm_classification(cls_payload, body.message, ctx, mapping)
<<<<<<< HEAD
        )
        task_reply = asyncio.create_task(
            self._generate_patient_reply(body.message, ctx.history_text, req, ctx.session_id)
        )
=======
        )
        task_reply = asyncio.create_task(
            self._generate_patient_reply(body.message, ctx.history_text, req, ctx.session_id)
        )
>>>>>>> 703f7bf4

        # Await classification with a time budget; on timeout, keep deterministic result
        timed_out = False
        try:
            cls_payload = await asyncio.wait_for(task_cls, timeout=self.classify_budget_s)
        except asyncio.TimeoutError:
            timed_out = True
            try:
                task_cls.cancel()
            except Exception:
                pass
        # Try to snapshot model used for classification (may be approximate if overwritten by parallel call)
        try:
            from app.services.vertex_helpers import get_last_model_used
            model_used_cls = get_last_model_used() or self.model_id
        except Exception:
            model_used_cls = self.model_id
        telemetry_log_event(
            self.logger,
            "aims_classify_end",
            sessionId=ctx.session_id,
            requestId=request_id,
            durationMs=int((time.time() - cls_start) * 1000),
            modelUsed=model_used_cls,
            step=cls_payload.get("step"),
            score=cls_payload.get("score"),
            timedOut=timed_out,
        )

        reply_payload = await task_reply
<<<<<<< HEAD
        try:
            from app.services.vertex_helpers import get_last_model_used
            model_used_reply = get_last_model_used() or self.model_id
        except Exception:
            model_used_reply = self.model_id
        telemetry_log_event(
            self.logger,
            "aims_reply_end",
            sessionId=ctx.session_id,
            requestId=request_id,
            durationMs=int((time.time() - reply_start) * 1000),
            modelUsed=model_used_reply,
            textLen=len((reply_payload.get("patient_reply") or "").strip()),
        )

        # Step 3: Update AIMS state and provide coaching guidance (after classification completes)
        await self._update_aims_state(ctx.session_id, cls_payload, body.message, ctx.parent_last)

        # Step 4: Persist AIMS metrics (after state update)
        await self._persist_aims_metrics(ctx.session_id, cls_payload)

        # Step 5: Generate patient reply (emit begin/end markers)
        reply_start = time.time()
        telemetry_log_event(
            self.logger,
            "aims_reply_begin",
            sessionId=ctx.session_id,
            requestId=request_id,
            modelId=self.model_id,
        )
        reply_payload = await self._generate_patient_reply(
            body.message, ctx.history_text, req, ctx.session_id
        )
=======
>>>>>>> 703f7bf4
        try:
            from app.services.vertex_helpers import get_last_model_used
            model_used_reply = get_last_model_used() or self.model_id
        except Exception:
            model_used_reply = self.model_id
        telemetry_log_event(
            self.logger,
            "aims_reply_end",
            sessionId=ctx.session_id,
            requestId=request_id,
            durationMs=int((time.time() - reply_start) * 1000),
            modelUsed=model_used_reply,
            textLen=len((reply_payload.get("patient_reply") or "").strip()),
        )

        # Step 3: Update AIMS state and provide coaching guidance (after classification completes)
        await self._update_aims_state(ctx.session_id, cls_payload, body.message, ctx.parent_last)

        # Step 4: Persist AIMS metrics (after state update)
        await self._persist_aims_metrics(ctx.session_id, cls_payload)

        # If this is the first assistant turn in the session, strip any accidental
        # scenario headers from the parent reply to avoid duplicating the UI card.
        try:
            if not (ctx.parent_last or "").strip():
                from app.services.chat_helpers import strip_appointment_headers
                pr = reply_payload.get("patient_reply", "")
                reply_payload["patient_reply"] = strip_appointment_headers(pr)
        except Exception:
            pass
        
        # Step 6: Update conversation history
        await self._update_conversation_history(
            ctx.session_id, body.message, reply_payload.get("patient_reply", "")
        )
        
        # Step 7: Build session metrics
        session_obj = await self._build_session_metrics(ctx.session_id)
        
        # Step 8: Check for end-game scenarios
        coach_post = await self._check_end_game(ctx.session_id, reply_payload, session_obj)
        
        # Calculate final latency
        latency_ms = int((time.time() - started) * 1000)
        
        # Log successful completion
        telemetry_log_event(
            self.logger,
            "aims_turn",
            status="ok",
            latencyMs=latency_ms,
            modelId=self.model_id,
            sessionId=ctx.session_id,
            step=cls_payload.get("step"),
            score=cls_payload.get("score"),
        )
        
        # Return structured result
        # Report the actual model used (considering fallbacks) when available
        try:
            from app.services.vertex_helpers import get_last_model_used
            model_used = get_last_model_used() or self.model_id
        except Exception:
            model_used = self.model_id

        result = {
            "reply": reply_payload.get("patient_reply", ""),
            "model": model_used,
            "latency_ms": latency_ms,
            "coaching": {
                "step": cls_payload.get("step"),
                "score": cls_payload.get("score"),
                "reasons": cls_payload.get("reasons", []),
                "tips": cls_payload.get("tips", []),
            },
            "session": session_obj,
        }
        
        if coach_post:
            result["coach_post"] = coach_post
        
        return result
    
    async def _load_aims_mapping(self) -> Dict[str, Any]:
        """Load and cache AIMS mapping."""
        # Import here to avoid circular imports
        from app.main import app
        
        mapping = getattr(app.state, "aims_mapping", None)
        if mapping is None:
            try:
                from app.aims_engine import load_mapping
                mapping = load_mapping()
            except Exception as e:
                self.logger.warning("AIMS mapping failed to load: %s", e)
                mapping = {}
            app.state.aims_mapping = mapping
        
        return mapping
    
    def _get_deterministic_classification(
        self, parent_last: str, clinician_message: str, mapping: Dict[str, Any]
    ) -> Dict[str, Any]:
        """Get deterministic AIMS classification as fallback."""
        from app.aims_engine import evaluate_turn
        
        fb = evaluate_turn(parent_last, clinician_message, mapping)
        return {
            "step": fb.get("step"),
            "score": fb.get("score", 2),
            "reasons": fb.get("reasons", ["deterministic"]),
            "tips": fb.get("tips", []),
        }
    
    async def _enhance_with_llm_classification(
        self, cls_payload: Dict[str, Any], clinician_message: str, 
        ctx: ChatContext, mapping: Dict[str, Any]
    ) -> Dict[str, Any]:
        """Enhance classification with LLM if enabled."""
        from app.main import AIMS_CLASSIFIER_MODE, AIMS_CLASSIFY_CONTEXT_TURNS, AIMS_CLASSIFY_MAX_CONCERNS
        
        # Get prior state for context
        prior_state = await self._get_prior_state(ctx.session_id) if self.memory_enabled else None
        prior_announced = bool((prior_state or {}).get("announced", False))
        prior_phase = (prior_state or {}).get("phase", "PreAnnounce")
        
        # Check if we should use LLM classification
        pre_gate_rapport = (cls_payload.get("step") is None)
        do_llm = (AIMS_CLASSIFIER_MODE in ("hybrid", "llm")) and (not pre_gate_rapport)
        
        if not do_llm:
            return cls_payload
        
        # Build classification prompt
        markers = ((mapping or {}).get("meta", {}) or {}).get("per_step_classification_markers", {})
        markers_text = AimsPromptBuilder.markers_text(markers)
        
        history = ctx.mem.get("history", []) if ctx.mem else []
        recent_ctx = AimsPromptBuilder.recent_context(history, AIMS_CLASSIFY_CONTEXT_TURNS * 2)
        parent_recent_concerns = AimsPromptBuilder.extract_recent_concerns(history, AIMS_CLASSIFY_MAX_CONCERNS)
        
        classify_prompt = AimsPromptBuilder.build_classify_prompt(
            mapping_markers_text=markers_text,
            recent_ctx=recent_ctx,
            parent_recent_concerns=parent_recent_concerns,
            parent_last=ctx.parent_last,
            clinician_last=clinician_message,
            prior_announced=prior_announced,
            prior_phase=prior_phase,
            context_turns=AIMS_CLASSIFY_CONTEXT_TURNS,
        )
        
        # Attempt LLM classification with retry
        used_llm_cls = False
        for attempt in (1, 2):
            try:
                raw = await self._call_vertex_json(
                    classify_prompt,
                    CLASSIFY_SCHEMA,
                    "coach_classify",
                    temperature=self.classify_temperature,
                    max_tokens=self.classify_max_tokens,
                )
                cand = json.loads((raw or "").strip())
                validate_json(cand, CLASSIFY_SCHEMA)
                
                # Clip tips to at most one as policy
                tips = (cand.get("tips") or [])
                if isinstance(tips, list) and len(tips) > 1:
                    tips = tips[:1]
                
                cls_payload = {
                    "step": cand.get("step"),
                    "score": int(cand.get("score", 2)),
                    "reasons": cand.get("reasons") or ["llm"],
                    "tips": tips,
                }
                used_llm_cls = True
                break
                
            except Exception as ve:
                telemetry_log_event(
                    self.logger,
                    "aims_classifier_invalid_json" if attempt == 1 else "aims_classifier_fallback",
                    attempt=attempt,
                    sessionId=ctx.session_id,
                    error=str(ve),
                )
                if attempt == 1:
                    continue
                # On second failure, keep deterministic cls_payload
                break
        
        # Apply a conservative question-guard to reduce obvious mislabels
        if used_llm_cls:
            try:
                if (clinician_message or "").strip().endswith("?") and (cls_payload.get("step") in {"Announce", "Secure"}):
                    cls_payload = dict(cls_payload)
                    cls_payload["step"] = "Inquire"
                    try:
                        cls_payload["score"] = min(2, int(cls_payload.get("score", 2)))
                    except Exception:
                        cls_payload["score"] = 2
            except Exception:
                pass
<<<<<<< HEAD

=======
        
>>>>>>> 703f7bf4
        # Apply vaccine relevance gating if LLM was used
        if used_llm_cls:
            cls_payload = VaccineRelevanceGate.gate(
                cls_payload=cls_payload,
                clinician_text=clinician_message,
                parent_last=ctx.parent_last,
                parent_recent_concerns=parent_recent_concerns,
                prior_announced=prior_announced,
            )
            
            # Post-hoc corrections and score normalization
            cls_payload = AimsPostProcessor.post_process(cls_payload, clinician_message)
        
        return cls_payload
    
    async def _update_aims_state(
        self, session_id: str, cls_payload: Dict[str, Any], 
        clinician_message: str, parent_last: str
    ) -> None:
        """Update AIMS state and provide coaching guidance."""
        if not (self.memory_enabled and session_id):
            return
        
        try:
            mem = self.memory_store.get(session_id) or {
                "history": [], "character": None, "scene": None, "updated": time.time()
            }
            state = mem.setdefault("aims_state", {
                "announced": False, "phase": "PreAnnounce", 
                "first_inquire_done": False, "pending_concerns": True, 
                "parent_concerns": []
            })
            
            step_current = cls_payload.get("step")
            
            # Add latest parent concern if any, avoiding duplicates by topic
            if parent_last:
                pt_topic = svc_concern_topic(parent_last, self._TOPICAL_CUES)
                existing = state.get("parent_concerns") or []
                if pt_topic is None or not any(c.get("topic") == pt_topic for c in existing):
                    svc_maybe_add_parent_concern(state, parent_last, self._TOPICAL_CUES)
            
            # Apply coaching guidance rules
            self._apply_coaching_guidance(cls_payload, step_current, state, clinician_message, parent_last)
            
            # Update observational state
            self._update_observational_state(state, step_current)
            
            # Persist state
            mem["aims_state"] = state
            mem["updated"] = time.time()
            self.memory_store[session_id] = mem
            
        except Exception:
            self.logger.debug("AIMS state persistence failed for session %s", session_id)
    
    def _apply_coaching_guidance(
        self, cls_payload: Dict[str, Any], step_current: str, state: Dict[str, Any],
        clinician_message: str, parent_last: str
    ) -> None:
        """Apply coaching-specific guidance rules."""
        # Suppress 'what else' caution tip if all known concerns have been mirrored
        if step_current in ("Inquire", "Mirror+Inquire"):
            concerns_list = state.get("parent_concerns") or []
            has_unmirrored = any(not c.get("is_mirrored") for c in concerns_list)
            if not has_unmirrored:
                tip_list = cls_payload.get("tips") or []
                if tip_list:
                    tip0 = (tip_list[0] or "")
                    tip0_l = tip0.lower()
                    if ("what else" in tip0_l) or ("before asking" in tip0_l and 
                                                  ("what else" in tip0_l or "explore and address" in tip0_l)):
                        cls_payload["tips"] = []
        
        # Handle Announce after inquiry
        if step_current == "Announce" and state.get("first_inquire_done", False):
            cls_payload["reasons"] = [
                "Announce after inquiry is allowed, but it can feel abrupt at this point"
            ] + (cls_payload.get("reasons") or [])
            cls_payload.setdefault("tips", []).append(
                "Keep it brief and invite input (e.g., 'How does that sound?')."
            )
            try:
                cls_payload["score"] = min(2, int(cls_payload.get("score", 2)))
            except Exception:
                cls_payload["score"] = 2
        
        # Handle mirroring
        if step_current in ("Mirror", "Mirror+Inquire"):
            svc_mark_mirrored_multi(state, clinician_message, parent_last, self._TOPICAL_CUES)
        
        # Handle securing
        if step_current == "Secure":
            needs_mirror = any(not c.get("is_mirrored") for c in (state.get("parent_concerns") or []))
            if needs_mirror:
                cls_payload["reasons"] = [
                    "Securing before mirroring — allowed, but mirror first so the parent feels heard"
                ] + (cls_payload.get("reasons") or [])
                cls_payload.setdefault("tips", []).append(
                    "Before educating, briefly reflect the concern (e.g., 'It feels like a lot at once — did I get that right?')."
                )
                try:
                    cls_payload["score"] = min(2, int(cls_payload.get("score", 2)))
                except Exception:
                    cls_payload["score"] = 2
            svc_mark_secured_by_topic(state, clinician_message, self._TOPICAL_CUES)
    
    def _update_observational_state(self, state: Dict[str, Any], step_current: str) -> None:
        """Update observational state based on detected step."""
        if step_current == "Announce":
            state["announced"] = True
            if state.get("phase") == "PreAnnounce":
                state["phase"] = "PreAnnounce"  # remain until inquiry begins
        elif step_current in ("Inquire", "Mirror+Inquire"):
            state["first_inquire_done"] = True
            state["phase"] = "InquireMirror"
        elif step_current == "Mirror":
            state["phase"] = "InquireMirror"
        elif step_current == "Secure":
            state["phase"] = "Secure"
            # pending_concerns becomes False if all concerns are secured
            pc = state.get("parent_concerns") or []
            state["pending_concerns"] = not all(
                c.get("is_mirrored") and c.get("is_secured") for c in pc
            ) if pc else False
    
    async def _persist_aims_metrics(self, session_id: str, cls_payload: Dict[str, Any]) -> None:
        """Persist AIMS metrics for session analytics."""
        if not (self.memory_enabled and session_id):
            return
        
        try:
            mem = self.memory_store.get(session_id) or {
                "history": [], "character": None, "scene": None, "updated": time.time()
            }
            aims = mem.setdefault("aims", {
                "perStepCounts": {"Announce": 0, "Inquire": 0, "Mirror": 0, "Secure": 0},
                "scores": {"Announce": [], "Inquire": [], "Mirror": [], "Secure": []},
                "totalTurns": 0
            })
            
            step = cls_payload.get("step")
            # Always count the turn; only score/count recognized AIMS steps
            aims["totalTurns"] = int(aims.get("totalTurns", 0)) + 1
            
            if step in {"Announce", "Inquire", "Mirror", "Secure", "Mirror+Inquire"}:
                score_val = int(cls_payload.get("score", 2))
                if step == "Mirror+Inquire":
                    # Expand into both Mirror and Inquire for metrics
                    aims["perStepCounts"]["Mirror"] = aims["perStepCounts"].get("Mirror", 0) + 1
                    aims["perStepCounts"]["Inquire"] = aims["perStepCounts"].get("Inquire", 0) + 1
                    aims["scores"].setdefault("Mirror", []).append(score_val)
                    aims["scores"].setdefault("Inquire", []).append(score_val)
                else:
                    aims["perStepCounts"][step] = aims["perStepCounts"].get(step, 0) + 1
                    aims["scores"].setdefault(step, []).append(score_val)
                
                # Maintain running averages per step for quick snapshot reads
                ra: dict[str, float] = {}
                for k, arr in (aims.get("scores", {}) or {}).items():
                    if arr:
                        try:
                            ra[k] = sum(arr) / len(arr)
                        except Exception:
                            pass  # ignore non-numeric entries gracefully
                aims["runningAverage"] = ra
            
            mem["aims"] = aims
            mem["updated"] = time.time()
            self.memory_store[session_id] = mem
            
        except Exception:
            self.logger.debug("AIMS metrics persistence failed for session %s", session_id)
    
    async def _generate_patient_reply(
        self, clinician_message: str, history_text: str, req: Request, session_id: str
    ) -> Dict[str, Any]:
        """Generate patient reply with safety checks and jailbreak detection."""
        # Check for jailbreak attempts first
        is_jb, jb_matches = self.jailbreak_guard.detect(clinician_message)
        if is_jb:
            confused = "Um… I'm just a parent here for my child's visit. I'm not sure what you mean — are we still talking about the checkup today?"
            
            telemetry_log_event(
                self.logger,
                "aims_patient_reply_jailbreak_intercept",
                sessionId=session_id,
                patterns=jb_matches,
                requestBody={
                    "message": clinician_message,
                    "coach": True,
                    "sessionId": session_id,
                },
            )
            
            return {"patient_reply": confused}
        
        # Build patient reply prompt
        reply_prompt = build_patient_reply_prompt(
            history_text=history_text,
            clinician_last=clinician_message,
        )
        
        # Attempt to generate reply with retry and safety checks
        for attempt in (1, 2):
            try:
                raw = await self._call_vertex_text(reply_prompt)
                cand = json.loads((raw or "").strip())
                validate_json(cand, REPLY_SCHEMA)
                
                text = cand.get("patient_reply", "").strip()
                
                # Safety post-check: parent should never give advice
                advice_hits = detect_advice_patterns(text)
                if advice_hits:
                    violation_id = str(uuid.uuid4())
                    
                    # Log safety violation
                    req_log = json.dumps({
                        "message": clinician_message,
                        "coach": True,
                        "sessionId": session_id,
                    })
                    
                    telemetry_log_event(
                        self.logger,
                        "aims_patient_reply_safety_violation",
                        sessionId=session_id,
                        violationId=violation_id,
                        patterns=advice_hits,
                        requestBody=telemetry_truncate(req_log, 16384),
                        rawModelResponse=telemetry_truncate(str(raw), 16384),
                        retryUsed=attempt > 1,
                    )
                    
                    return {
                        "patient_reply": f"Error: parent persona generated clinician-style advice (id={violation_id}). Logged for debugging. Please try again."
                    }
                
                # Normal safe path
                return {"patient_reply": text}
                
            except Exception as ve:
                telemetry_log_event(
                    self.logger,
                    "aims_patient_reply_invalid_json",
                    attempt=attempt,
                    sessionId=session_id,
                    jsonInvalid=True,
                    error=str(ve),
                )
                
                if attempt == 1:
                    continue
                
                # Fallback: minimal safe reply template
                fallback_text = "I'm not sure — I have some questions, but I'd like to hear more."
                return {"patient_reply": fallback_text}
        
        # Should not reach here, but provide fallback
        return {"patient_reply": "Okay."}
    
    async def _update_conversation_history(
        self, session_id: str, user_message: str, assistant_reply: str
    ) -> None:
        """Update conversation history in memory."""
        if not (self.memory_enabled and session_id):
            return
        
        try:
            mem = self.memory_store.get(session_id) or {
                "history": [], "character": None, "scene": None, "updated": time.time()
            }
            mem.setdefault("history", []).append({"role": "user", "content": user_message})
            mem["history"].append({"role": "assistant", "content": assistant_reply})
            
            # Trim to last N pairs
            max_items = self.memory_max_turns * 2
            if len(mem["history"]) > max_items:
                mem["history"] = mem["history"][-max_items:]
            
            mem["updated"] = time.time()
            self.memory_store[session_id] = mem
            
        except Exception:
            self.logger.debug("Memory persistence failed for session %s", session_id)
    
    async def _build_session_metrics(self, session_id: str) -> Dict[str, Any] | None:
        """Build session metrics snapshot."""
        if not (self.memory_enabled and session_id):
            return None
        
        try:
            aims = (self.memory_store.get(session_id) or {}).get("aims") or {}
            counts = {"Announce": 0, "Inquire": 0, "Mirror": 0, "Secure": 0}
            counts.update(aims.get("perStepCounts", {}))
            
            # Prefer precomputed runningAverage if available
            running_avg = aims.get("runningAverage") or {}
            if not running_avg:
                for k, arr in (aims.get("scores", {}) or {}).items():
                    if arr:
                        try:
                            running_avg[k] = sum(arr) / len(arr)
                        except Exception:
                            pass
            
            return {
                "totalTurns": aims.get("totalTurns", 0),
                "perStepCounts": counts,
                "runningAverage": running_avg
            }
            
        except Exception:
            return None
    
    async def _check_end_game(
        self, session_id: str, reply_payload: Dict[str, Any], session_obj: Dict[str, Any] | None
    ) -> Dict[str, Any] | None:
        """Check for end-game scenarios and build coach post if needed."""
        # Emit begin marker with gating context
        eg_begin_time = time.time()
        assistant_count = 0
        combined_reply_text = reply_payload.get("patient_reply", "")
        try:
            telemetry_log_event(
                self.logger,
                "aims_endgame_begin",
                sessionId=session_id,
                combinedReplyLen=len((combined_reply_text or "").strip()),
            )
        except Exception:
            pass
        try:
            # Get combined reply text from recent assistant messages
            combined_reply_text = reply_payload.get("patient_reply", "")
            
            if self.memory_enabled and session_id:
                try:
                    mem = self.memory_store.get(session_id) or {}
                    hist = mem.get("history") or []
                    
                    # Collect last two assistant messages
                    acc = []
                    last_user_text = ""
                    for item in reversed(hist):
                        role_i = item.get("role")
                        if role_i == "assistant":
                            txt = (item.get("content") or "").strip()
                            if txt:
                                acc.append(txt)
                        elif role_i == "user" and not last_user_text:
                            last_user_text = (item.get("content") or "").strip()
                        if len(acc) >= 2 and last_user_text:
                            break
                    
                    if acc:
                        # Reverse back to chronological order and join
                        combined_reply_text = " ".join(reversed(acc)).strip()

                    # Count total assistant replies in history for gating
                    try:
                        assistant_count = sum(
                            1
                            for it in hist
                            if it.get("role") == "assistant" and (it.get("content") or "").strip()
                        )
                    except Exception:
                        assistant_count = 0
<<<<<<< HEAD

=======
                    
>>>>>>> 703f7bf4
                    # Heuristic: if clinician explicitly offered follow-up + literature and parent acknowledged, trigger endgame
                    try:
                        lu = (last_user_text or "").strip().lower()
                        pr = (combined_reply_text or "").strip().lower()
                        if lu:
                            followup_offer = any(c in lu for c in (
                                "follow up", "follow-up", "another appointment", "next visit", "come back",
                                "schedule", "set up an appointment", "later appointment", "set up",
                                "book an appointment", "make an appointment", "schedule something", "talk again",
                            ))
                            literature_offer = any(c in lu for c in (
                                "handout", "handouts", "brochure", "pamphlet", "literature", "written info",
                                "information to take home", "take home", "materials", "resource", "printout", "printed info",
                                "reading", "read this", "give you some literature", "leaflet", "info sheet",
                            ))
                            affirmative_ack = any(tok in pr for tok in (
                                "sounds good", "that sounds good", "okay", "ok", "alright", "sure", "yes",
                                "thank you", "thanks", "great", "works for me", "that works",
                                "i appreciate", "let's do that", "let’s do that", "we can do that", "we'll do that",
                            ))
                            if followup_offer and literature_offer and affirmative_ack:
                                # Build coach post now and return
                                lines = [
                                    "Outcome: Parent opted for follow-up and took literature — great coaching!",
                                ]
                                try:
                                    from app.services.coach_post import build_endgame_bullets_fallback
                                    fb_bullets = build_endgame_bullets_fallback(session_obj)
                                    if fb_bullets:
                                        lines.extend(fb_bullets)
                                except Exception:
                                    pass
                                return {"title": "🎉 Great job!", "lines": lines}
                    except Exception:
                        pass
<<<<<<< HEAD

=======
                        
>>>>>>> 703f7bf4
                except Exception:
                    pass
            
            # Heuristic gates to reduce false endgame triggers in very early/short turns
            try:
                # 1) Require at least two assistant replies before we consider the scenario finished
                if locals().get("assistant_count", 0) < 2:
                    return None
                # 2) If the combined reply is very short and lacks vaccine terms, do not trigger
                vax_terms = (
                    "vaccine", "vaccinate", "vaccination", "shot", "shots", "immuniz", "jab", "injection", "mmr", "flu", "booster"
                )
                lt_combined = (combined_reply_text or "").strip().lower()
                if len(lt_combined) < 20 and not any(t in lt_combined for t in vax_terms):
                    return None
            except Exception:
                pass
<<<<<<< HEAD

=======
            
>>>>>>> 703f7bf4
            # Negative-intent override: if the latest parent replies contain strong declines, never end.
            try:
                lt_neg = (combined_reply_text or "").strip().lower()
                NEGATE = (
                    "not ready", "not today", "not now", "let's wait", "let’s wait", "prefer to wait",
                    "hold off", "maybe later", "another time", "i’d rather wait", "i would rather wait",
                    "i need more time", "we’re not ready", "we are not ready"
                )
                if any(tok in lt_neg for tok in NEGATE):
                    try:
                        telemetry_log_event(
                            self.logger,
                            "aims_endgame_end",
                            sessionId=session_id,
                            durationMs=int((time.time() - eg_begin_time) * 1000),
                            assistantCount=int(assistant_count or 0),
                            outcome="none",
                        )
                    except Exception:
                        pass
                    return None
            except Exception:
                pass

            # First attempt: LLM-based endgame detection (robust to phrasing differences)
            try:
                detect_prompt = (
                    "You are an expert conversation evaluator for pediatric vaccination visits.\n"
                    "Decide if the PARENT's recent replies indicate the scenario is complete.\n"
                    "Endgame outcomes:\n"
                    "- accepted_now: The parent clearly consented/agreed to vaccinate today (not a question).\n"
                    "- followup_literature: The parent prefers to defer vaccination, plans a follow-up, and accepted written materials.\n"
                    "- not_endgame: Anything else (including questions like 'I have some questions about the vaccination').\n\n"
                    "Consider these latest parent messages (most recent last):\n"
                    f"PARENT_RECENT=\"{combined_reply_text}\"\n\n"
                    "Rules:\n"
                    "- If the statement is conditional or a question (e.g., 'If we go ahead...?','Should we proceed?'), do NOT mark accepted_now unless an explicit consent token is present (e.g., 'I consent', 'let's do it today').\n"
                    "- If the parent says they are not ready or prefers to wait, you MUST output not_endgame.\n"
                    "- Do not infer acceptance from interest or readiness to discuss; require explicit consent to vaccinate today.\n"
                    "- Output strict JSON only: {\"outcome\": <accepted_now|followup_literature|not_endgame>, \"reasons\":[<short strings>]} with no markdown or code fences.\n"
                )
                raw = await self._call_vertex_json(
                    detect_prompt,
                    ENDGAME_DETECT_SCHEMA,
                    log_path="endgame_detect",
                    temperature=self.endgame_temperature,
                    max_tokens=self.endgame_max_tokens,
                )
                obj = json.loads((raw or "").strip())
                outcome = (obj.get("outcome") or "").strip()
            except Exception:
                outcome = None

            # Dual-consent gating: require local heuristic confirmation for accepted_now
            if outcome == "accepted_now":
                try:
                    eg_local = EndGameDetector.detect(combined_reply_text)
                except Exception:
                    eg_local = None
                if not eg_local or eg_local.get("reason") != "accepted_now":
                    outcome = None  # Treat as not decisive; fall back below
<<<<<<< HEAD

=======
            
>>>>>>> 703f7bf4
            # Fallback: heuristic detector when LLM not confident/available
            if not outcome or outcome == "not_endgame":
                eg = EndGameDetector.detect(combined_reply_text)
                if not eg:
                    # Emit end marker (no outcome)
                    try:
                        telemetry_log_event(
                            self.logger,
                            "aims_endgame_end",
                            sessionId=session_id,
                            durationMs=int((time.time() - eg_begin_time) * 1000),
                            assistantCount=int(assistant_count or 0),
                            outcome="none",
                        )
                    except Exception:
                        pass
                    return None
                outcome = eg.get("reason")

            lines = []
            if outcome == "accepted_now":
                lines.append("Outcome: Parent agreed to vaccinate today — well done!")
            elif outcome == "followup_literature":
                lines.append("Outcome: Parent opted for follow-up and took literature — great coaching!")
            else:
                # Emit end marker (no outcome)
                try:
                    telemetry_log_event(
                        self.logger,
                        "aims_endgame_end",
                        sessionId=session_id,
                        durationMs=int((time.time() - eg_begin_time) * 1000),
                        assistantCount=int(assistant_count or 0),
                        outcome="none",
                    )
                except Exception:
                    pass
                return None

            # Add fallback bullets for end-game summary
            try:
                from app.services.coach_post import build_endgame_bullets_fallback
                fb_bullets = build_endgame_bullets_fallback(session_obj)
                if fb_bullets:
                    lines.extend(fb_bullets)
            except Exception:
                pass
            
            return {"title": "🎉 Great job!", "lines": lines}
            
        except Exception:
            return None
    
    async def _get_prior_state(self, session_id: str) -> Dict[str, Any] | None:
        """Get prior AIMS state for context."""
        try:
            mem = self.memory_store.get(session_id) or {}
            return mem.get("aims_state") or {}
        except Exception:
            return None
    
    async def _call_vertex_text(self, prompt: str) -> str:
        """Call Vertex for text generation with fallbacks (run in thread pool)."""
        return await asyncio.to_thread(
            vertex_call_with_fallback_text,
            project=self.project_id,
            region=self.vertex_location,
            primary_model=self.model_id,
            fallbacks=self.model_fallbacks,
            temperature=self.temperature,
            max_tokens=self.max_tokens,
            prompt=prompt,
            system_instruction=None,
            log_path="coach_reply",
            logger=self.logger,
            client_cls=self.client_cls,
        )
    
    def _primary_for_json(self, log_path: str) -> tuple[str, list[str]]:
        """Select primary and fallback models for JSON tasks based on call path.
        - coach_classify: Pro primary (better semantics), Flash as fallback(s)
        - otherwise (e.g., endgame_detect): Flash primary, Pro as fallback
        """
        lp = (log_path or "").lower()
        # Start with configured fallbacks, ensuring uniqueness and preserving order
        pro_primary = self.model_id
        try:
            cfg_fallbacks = [m for m in (self.model_fallbacks or []) if m]
        except Exception:
            cfg_fallbacks = []
        flash = "gemini-2.5-flash"
        if lp == "coach_classify":
            # Pro primary, ensure Flash is in fallbacks
            fb = [x for x in ([flash] + cfg_fallbacks) if x]
            return pro_primary, fb
        # Default: Flash primary, Pro then others as fallbacks
        fb = [x for x in ([pro_primary] + cfg_fallbacks) if x]
        return flash, fb

    async def _call_vertex_json(self, prompt: str, schema: dict, log_path: str, *, temperature: float | None = None, max_tokens: int | None = None) -> str:
        """Call Vertex for JSON generation with fallbacks (non-blocking via thread pool)."""
        primary, fb = self._primary_for_json(log_path)
        # Run blocking SDK call in a worker thread to avoid blocking the event loop
        return await asyncio.to_thread(
            vertex_call_with_fallback_json,
            project=self.project_id,
            region=self.vertex_location,
            primary_model=primary,
            fallbacks=fb,
            temperature=(self.temperature if temperature is None else temperature),
            max_tokens=(self.max_tokens if max_tokens is None else max_tokens),
            prompt=prompt,
            system_instruction=None,
            schema=schema,
            log_path=log_path,
            logger=self.logger,
            client_cls=self.client_cls,
        )<|MERGE_RESOLUTION|>--- conflicted
+++ resolved
@@ -85,11 +85,7 @@
         self.endgame_temperature = float(os.getenv("AIMS_ENDGAME_TEMPERATURE", "0.1"))
         self.endgame_max_tokens = int(os.getenv("AIMS_ENDGAME_MAX_TOKENS", "192"))
         self.classify_budget_s = float(os.getenv("AIMS_CLASSIFY_BUDGET_S", "3.0"))
-<<<<<<< HEAD
-
-=======
-        
->>>>>>> 703f7bf4
+
         # Allow tests to monkeypatch the client via app.main.VertexClient
         self.client_cls = vertex_config.get("client_cls", None) or VertexClient
         
@@ -147,17 +143,10 @@
 
         task_cls = asyncio.create_task(
             self._enhance_with_llm_classification(cls_payload, body.message, ctx, mapping)
-<<<<<<< HEAD
         )
         task_reply = asyncio.create_task(
             self._generate_patient_reply(body.message, ctx.history_text, req, ctx.session_id)
         )
-=======
-        )
-        task_reply = asyncio.create_task(
-            self._generate_patient_reply(body.message, ctx.history_text, req, ctx.session_id)
-        )
->>>>>>> 703f7bf4
 
         # Await classification with a time budget; on timeout, keep deterministic result
         timed_out = False
@@ -184,24 +173,6 @@
             modelUsed=model_used_cls,
             step=cls_payload.get("step"),
             score=cls_payload.get("score"),
-            timedOut=timed_out,
-        )
-
-        reply_payload = await task_reply
-<<<<<<< HEAD
-        try:
-            from app.services.vertex_helpers import get_last_model_used
-            model_used_reply = get_last_model_used() or self.model_id
-        except Exception:
-            model_used_reply = self.model_id
-        telemetry_log_event(
-            self.logger,
-            "aims_reply_end",
-            sessionId=ctx.session_id,
-            requestId=request_id,
-            durationMs=int((time.time() - reply_start) * 1000),
-            modelUsed=model_used_reply,
-            textLen=len((reply_payload.get("patient_reply") or "").strip()),
         )
 
         # Step 3: Update AIMS state and provide coaching guidance (after classification completes)
@@ -222,8 +193,6 @@
         reply_payload = await self._generate_patient_reply(
             body.message, ctx.history_text, req, ctx.session_id
         )
-=======
->>>>>>> 703f7bf4
         try:
             from app.services.vertex_helpers import get_last_model_used
             model_used_reply = get_last_model_used() or self.model_id
@@ -429,11 +398,7 @@
                         cls_payload["score"] = 2
             except Exception:
                 pass
-<<<<<<< HEAD
-
-=======
-        
->>>>>>> 703f7bf4
+
         # Apply vaccine relevance gating if LLM was used
         if used_llm_cls:
             cls_payload = VaccineRelevanceGate.gate(
@@ -803,11 +768,7 @@
                         )
                     except Exception:
                         assistant_count = 0
-<<<<<<< HEAD
-
-=======
-                    
->>>>>>> 703f7bf4
+
                     # Heuristic: if clinician explicitly offered follow-up + literature and parent acknowledged, trigger endgame
                     try:
                         lu = (last_user_text or "").strip().lower()
@@ -843,11 +804,7 @@
                                 return {"title": "🎉 Great job!", "lines": lines}
                     except Exception:
                         pass
-<<<<<<< HEAD
-
-=======
-                        
->>>>>>> 703f7bf4
+
                 except Exception:
                     pass
             
@@ -865,11 +822,7 @@
                     return None
             except Exception:
                 pass
-<<<<<<< HEAD
-
-=======
-            
->>>>>>> 703f7bf4
+
             # Negative-intent override: if the latest parent replies contain strong declines, never end.
             try:
                 lt_neg = (combined_reply_text or "").strip().lower()
@@ -931,11 +884,7 @@
                     eg_local = None
                 if not eg_local or eg_local.get("reason") != "accepted_now":
                     outcome = None  # Treat as not decisive; fall back below
-<<<<<<< HEAD
-
-=======
-            
->>>>>>> 703f7bf4
+
             # Fallback: heuristic detector when LLM not confident/available
             if not outcome or outcome == "not_endgame":
                 eg = EndGameDetector.detect(combined_reply_text)
