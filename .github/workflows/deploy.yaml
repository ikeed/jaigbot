--- conflicted
+++ resolved
@@ -29,7 +29,6 @@
       - name: Checkout
         uses: actions/checkout@v4
 
-<<<<<<< HEAD
       - name: Validate required variables
         run: |
           MISSING=()
@@ -42,9 +41,6 @@
             echo "Set these in Settings → Secrets and variables → Actions → Variables." >&2
             exit 1
           fi
-
-=======
->>>>>>> bfeffd1f
       - name: Validate auth configuration
         env:
           WORKLOAD_IDP: ${{ secrets.WORKLOAD_IDP }}
